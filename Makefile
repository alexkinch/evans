--- conflicted
+++ resolved
@@ -16,11 +16,7 @@
 
 .PHONY: test
 test:
-<<<<<<< HEAD
-	for p in $(shell go list $(shell glide novendor)); do go test -v -race -coverprofile=coverage.out $p; done
-=======
-	@for p in $$(go list $$(glide novendor)); do go test -v -race -coverprofile=coverage.out $$p; done
->>>>>>> caa520a5
+	@for p in $(shell go list $(shell glide novendor)); do go test -v -race -coverprofile=coverage.out $p; done
 
 .PHONY: coverage
 coverage: 
